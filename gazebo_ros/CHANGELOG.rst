--- conflicted
+++ resolved
@@ -2,7 +2,6 @@
 Changelog for package gazebo_ros
 ^^^^^^^^^^^^^^^^^^^^^^^^^^^^^^^^
 
-<<<<<<< HEAD
 2.5.1 (2015-08-16)
 ------------------
 * Port of Pal Robotics range sensor plugin to Jade
@@ -28,7 +27,7 @@
 * run_depend on libgazebo5-dev instead of gazebo5
 * Changed the rosdep key for gazebo to gazebo5, for Jade Gazebo5 will be used.
 * Contributors: Steven Peters, William Woodall
-=======
+
 2.4.9 (2015-08-16)
 ------------------
 * Import changes from jade-branch
@@ -36,7 +35,6 @@
 * fix crash
 * Set GAZEBO_CXX_FLAGS to fix c++11 compilation errors
 * Contributors: Bence Magyar, Ian Chen, Jose Luis Rivero, Steven Peters
->>>>>>> c36c113a
 
 2.4.8 (2015-03-17)
 ------------------
